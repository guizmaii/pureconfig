sudo: false
language: scala

scala:
  - 2.11.12
  - 2.12.9
  - 2.13.0
jdk:
  - openjdk8
env:
  # marker environment variable to make the build matrix more readable in the UI
  - JOB=test

script:
  - >
    sbt coverage
    "++$TRAVIS_SCALA_VERSION test"
    "++$TRAVIS_SCALA_VERSION doc"
    "++$TRAVIS_SCALA_VERSION publishLocal"

  # Compile example project
  - (cd example; sbt ++$TRAVIS_SCALA_VERSION test)

  # Run tut and check if there are no changes in docs.
  #
  # We're running tut only in Scala 2.12 because it fails the compile step in
  # the presence of comments in 2.13: https://github.com/tpolecat/tut/issues/246
  - if [[ $TRAVIS_SCALA_VERSION =~ ^2\.12.* ]]; then
      sbt "++$TRAVIS_SCALA_VERSION tut";
      git diff --exit-code;
      fi

after_success:
  - sbt ++$TRAVIS_SCALA_VERSION "++$TRAVIS_SCALA_VERSION coverageReport" coverageAggregate coveralls

jobs:
  include:
    - env: JOB=build_website
<<<<<<< HEAD
      scala: 2.12.8
=======
      scala: 2.12.9
>>>>>>> cb99c0ba
      addons:
        apt:
          packages:
            - libcurl4-openssl-dev # required to avoid SSL errors
      before_install:
        - export PATH=${PATH}:./vendor/bundle
        - export NOKOGIRI_USE_SYSTEM_LIBRARIES=true
      install:
        - rvm use 2.4 --install --fuzzy
        - gem update --system
        - gem install sass jekyll:3.2.1 html-proofer:3.9.3
      script:
        - sbt makeMicrosite
        - htmlproofer
            --allow-hash-href
            --url-swap "https\://github\.com/pureconfig/pureconfig/tree/master:file\://$(pwd)"
            --url-ignore "/search.maven.org/"
            docs/target/site
      after_success: ignore
    - env: JOB=diff_website
      if: type = pull_request AND branch = master
<<<<<<< HEAD
      scala: 2.12.8
=======
      scala: 2.12.9
>>>>>>> cb99c0ba
      install:
        - rvm use 2.4 --install --fuzzy
        - gem update --system
        - gem install sass jekyll:3.2.1
      script:
        - ./scripts/diff_website.sh

cache:
  directories:
    - $HOME/.ivy2/cache
    - $HOME/.sbt<|MERGE_RESOLUTION|>--- conflicted
+++ resolved
@@ -36,11 +36,7 @@
 jobs:
   include:
     - env: JOB=build_website
-<<<<<<< HEAD
-      scala: 2.12.8
-=======
       scala: 2.12.9
->>>>>>> cb99c0ba
       addons:
         apt:
           packages:
@@ -62,11 +58,7 @@
       after_success: ignore
     - env: JOB=diff_website
       if: type = pull_request AND branch = master
-<<<<<<< HEAD
-      scala: 2.12.8
-=======
       scala: 2.12.9
->>>>>>> cb99c0ba
       install:
         - rvm use 2.4 --install --fuzzy
         - gem update --system
